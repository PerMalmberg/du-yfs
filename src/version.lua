<<<<<<< HEAD
return {
    APP_NAME = "Yoarii's Flight System",
    GIT_INFO = "GITINFO",
    DATE_INFO = "DATEINFO"
}
=======
local version =
{
    APP_NAME = "Yoarii's Flight System",
    APP_VERSION = "GITINFO / DATEINFO"
}

return version
>>>>>>> 6315e099
<|MERGE_RESOLUTION|>--- conflicted
+++ resolved
@@ -1,15 +1,7 @@
-<<<<<<< HEAD
-return {
-    APP_NAME = "Yoarii's Flight System",
-    GIT_INFO = "GITINFO",
-    DATE_INFO = "DATEINFO"
-}
-=======
 local version =
 {
     APP_NAME = "Yoarii's Flight System",
     APP_VERSION = "GITINFO / DATEINFO"
 }
 
-return version
->>>>>>> 6315e099
+return version
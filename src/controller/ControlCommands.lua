--- conflicted
+++ resolved
@@ -95,7 +95,6 @@
             end).AsBoolean().Mandatory()
     end
 
-<<<<<<< HEAD
     function s.RegisterRouteCommands()
         cmd.Accept("route-list", function(data)
             local routes = rc.GetRouteNames()
@@ -104,48 +103,12 @@
                 log:Info(r)
             end
         end)
-=======
-    cmd.Accept("route-edit",
-        ---@param data {commandValue:string}
-        function(data)
-            if rc.EditRoute(data.commandValue) then
-                pub.Publish("RouteOpenedForEdit", true)
-                log:Info("Route open for edit")
-            end
-        end).AsString()
-
-    cmd.Accept("route-create",
-        ---@param data {commandValue:string}
-        function(data)
-            rc.CreateRoute(data.commandValue)
-        end).AsString().Mandatory()
-
-    cmd.Accept("route-save", function(data)
-        rc.SaveRoute()
-    end).AsEmpty()
-
-    cmd.Accept("route-discard", function(data)
-        rc.Discard()
-    end)
-
-    cmd.Accept("route-delete",
-        ---@param data {commandValue:string}
-        function(data)
-            rc.DeleteRoute(data.commandValue)
-        end).AsString().Mandatory()
-
-    cmd.Accept("route-print", function(data)
-        local route = rc.CurrentEdit()
-        if route == nil then
-            log:Error("No route being edited")
-            return
-        end
->>>>>>> 57aeb1f9
 
         cmd.Accept("route-edit",
             ---@param data {commandValue:string}
             function(data)
                 if rc.EditRoute(data.commandValue) then
+                    pub.Publish("RouteOpenedForEdit", true)
                     log:Info("Route open for edit")
                 end
             end).AsString()
@@ -159,6 +122,10 @@
         cmd.Accept("route-save", function(data)
             rc.SaveRoute()
         end).AsEmpty()
+
+        cmd.Accept("route-discard", function(data)
+            rc.Discard()
+        end)
 
         cmd.Accept("route-delete",
             ---@param data {commandValue:string}
@@ -256,24 +223,43 @@
                 end
             end).AsNumber().Mandatory()
 
+        ---@param from integer
+        ---@param to integer
+        local function movePoint(from, to)
+            local route = rc.CurrentEdit()
+            if route == nil then
+                log:Error("No route open for edit")
+            else
+                if route.MovePoint(from, to) then
+                    log:Info("Point moved:", from, " -> ", to)
+                else
+                    log:Error("Could not move point")
+                end
+            end
+        end
+
         local movePos = cmd.Accept("route-move-pos",
             ---@param data {from:number, to:number}
             function(data)
-                local route = rc.CurrentEdit()
-                if route == nil then
-                    log:Error("No route open for edit")
-                else
-                    if route.MovePoint(data.from, data.to) then
-                        log:Info("Point moved")
-                    else
-                        log:Error("Could not move point")
-                    end
-                end
+                movePoint(data.from, data.to)
             end)
         movePos.Option("from").AsNumber().Mandatory()
         movePos.Option("to").AsNumber().Mandatory()
 
-<<<<<<< HEAD
+        cmd.Accept("route-move-pos-forward",
+            ---@param data {commandValue:number}
+            function(data)
+                local ix = data.commandValue
+                movePoint(ix, ix + 1)
+            end).AsNumber().Mandatory()
+
+        cmd.Accept("route-move-pos-back",
+            ---@param data {commandValue:number}
+            function(data)
+                local ix = data.commandValue
+                movePoint(ix, ix - 1)
+            end).AsNumber().Mandatory()
+
         cmd.Accept("route-set-all-margins",
             ---@param data {commandValue:number}
             function(data)
@@ -300,54 +286,6 @@
                         value.Options().Set(PointOptions.MAX_SPEED, newSpeed)
                     end
                     log:Info("Max speeds on all points in route set to ", data.commandValue, "km/h")
-=======
-    ---@param from integer
-    ---@param to integer
-    local function movePoint(from, to)
-        local route = rc.CurrentEdit()
-        if route == nil then
-            log:Error("No route open for edit")
-        else
-            if route.MovePoint(from, to) then
-                log:Info("Point moved:", from, " -> ", to)
-            else
-                log:Error("Could not move point")
-            end
-        end
-    end
-
-    local movePos = cmd.Accept("route-move-pos",
-        ---@param data {from:number, to:number}
-        function(data)
-            movePoint(data.from, data.to)
-        end)
-    movePos.Option("from").AsNumber().Mandatory()
-    movePos.Option("to").AsNumber().Mandatory()
-
-    cmd.Accept("route-move-pos-forward",
-        ---@param data {commandValue:number}
-        function(data)
-            local ix = data.commandValue
-            movePoint(ix, ix + 1)
-        end).AsNumber().Mandatory()
-
-    cmd.Accept("route-move-pos-back",
-        ---@param data {commandValue:number}
-        function(data)
-            local ix = data.commandValue
-            movePoint(ix, ix - 1)
-        end).AsNumber().Mandatory()
-
-    cmd.Accept("route-set-all-margins",
-        ---@param data {commandValue:number}
-        function(data)
-            local route = rc.CurrentEdit()
-            if route == nil then
-                log:Error("No route open for edit")
-            else
-                for _, value in ipairs(route.Points()) do
-                    value.Options().Set(PointOptions.MARGIN, data.commandValue)
->>>>>>> 57aeb1f9
                 end
             end).AsNumber().Mandatory()
 

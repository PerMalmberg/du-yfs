local Container          = require("element/Container")
local ContainerTalents   = require("element/ContainerTalents")
local ControlCommands    = require("controller/ControlCommands")
local Stopwatch          = require("system/Stopwatch")
local Task               = require("system/Task")
local ValueTree          = require("util/ValueTree")
local InfoCentral        = require("info/InfoCentral")
local floorDetector      = require("controller/FloorDetector").Instance()
local log                = require("debug/Log")()
local commandLine        = require("commandline/CommandLine").Instance()
local pub                = require("util/PubSub").Instance()
local input              = require("input/Input").Instance()
local Vec2               = require("native/Vec2")
local layout             = require("screen/layout")
local Stream             = require("Stream")
local calc               = require("util/Calc")
local su                 = require("util/StringUtil")
local max                = math.max
local min                = math.min
local distanceFormat     = require("util/DistanceFormat")
local massFormat         = require("util/MassFormat")
local TotalMass          = require("abstraction/Vehicle").New().mass.Total

---@class SystemController

local SystemController   = {}
SystemController.__index = SystemController

---@param flightCore FlightCore
---@param settings Settings
---@return SystemController
function SystemController.New(flightCore, settings)
    local s = {}
    local layoutSent = false
    local commands = ControlCommands.New(input, commandLine, flightCore, settings)
    local info = InfoCentral.Instance()
    local rc = flightCore.GetRouteController()
    local dataToScreen = ValueTree.New()
    local talents = ContainerTalents.New(0, 0, 0, 0, 0, 0)
    local routePage = 1
    local routesPerPage = 5
    local waypointPage = 1
    local waypointsPerPage = 10

    local stream ---@type Stream -- forward declared

    local routeEditorPrefix = "#re-"

    local editRouteIndex = 1
    local editRoutePointsPerPage = 10

    local editPointPage = 1
    pub.RegisterBool("RouteOpenedForEdit", function(_, _)
        editPointPage = 1
    end)

    ---@param cmd string
    function s.runRouteEditorCommand(cmd)
        if cmd == "previous-route" then
            editRouteIndex = max(1, editRouteIndex - 1)
        elseif cmd == "next-route" then
            editRouteIndex = min(#rc.GetRouteNames(), editRouteIndex + 1)
        elseif cmd == "prev-point-page" then
            local r = rc.CurrentEdit()
            if r then
                editPointPage = max(1, editPointPage - 1)
            end
        elseif cmd == "next-point-page" then
            local r = rc.CurrentEdit()
            if r then
                editPointPage = min(editPointPage + 1, r.GetPageCount(editRoutePointsPerPage))
            end
        elseif cmd == "prev-wp-page" then
            waypointPage = max(1, waypointPage - 1)
        elseif cmd == "next-wp-page" then
            waypointPage = min(waypointPage + 1, rc.GetWaypointPages(waypointsPerPage))
        end

        s.updateEditRouteData()
    end

    function s.dataReceived(data)
        -- Publish data to system
        if data == nil then return end
        local command = data["mouse_click"]
        if command ~= nil then
            if su.StartsWith(command, routeEditorPrefix) then
                command = su.RemovePrefix(command, routeEditorPrefix)
                s.runRouteEditorCommand(command)
            else
                commandLine.Exec(command)
            end

            s.updateEditRouteData()
        end
    end

    local function sendRoutes()
        local route = {}
        for i, r in ipairs(rc.GetRoutePage(routePage, routesPerPage)) do
            route[tostring(i)] = { visible = true, name = r }
        end

        -- Ensure to hide the rest if routes have been removed.
        for i = TableLen(route) + 1, routesPerPage, 1 do
            route[tostring(i)] = { visible = false, name = "" }
        end

        dataToScreen.Set("route", route)
    end

    function s.updateEditRouteData()
        local editRoute = {
            selectRouteName = "",
            routeName = "",
            points = {}
        }

        local routeNames = rc.GetRouteNames()
        if #routeNames > 0 then
            editRoute.selectRouteName = routeNames[editRouteIndex]
        end

        local editing = rc.CurrentEdit()
        local pointsShown = 0

        if editing then
            editRoute.name = rc.CurrentEditName()
            local points = editing.GetPointPage(editPointPage, editRoutePointsPerPage)
            pointsShown = #points

            for index, p in ipairs(points) do
                local pointInfo = {
                    visible = true,
                    index = index + (editPointPage - 1) * editRoutePointsPerPage,
                    position = p.Pos()
                }

                if p.HasWaypointRef() then
                    pointInfo.pointName = p.WaypointRef()
                else
                    pointInfo.pointName = "Anonymous pos."
                end

                editRoute.points[tostring(index)] = pointInfo
            end
        else
            editRoute.name = "-"
        end

        -- Clear old data
        for i = pointsShown + 1, editRoutePointsPerPage, 1 do
            editRoute.points[tostring(i)] = { visible = false }
        end

        dataToScreen.Set("editRoute", editRoute)

        local availableWaypoints = {}

        local waypoints = rc.GetWaypointPage(waypointPage, waypointsPerPage)
        for index, p in ipairs(waypoints) do
            availableWaypoints[tostring(index)] = {
                visible = true,
                name = p.name,
                pos = p.point.Pos()
            }
        end

        for i = #waypoints + 1, waypointsPerPage, 1 do
            availableWaypoints[tostring(i)] = { visible = false }
        end

        dataToScreen.Set("availableWaypoints", availableWaypoints)
    end

    ---@param isTimedOut boolean
    ---@param stream Stream
    local function onTimeout(isTimedOut, stream)
        if isTimedOut then
            layoutSent = false
        elseif not layoutSent then
            stream.Write({ screen_layout = layout })
            stream.Write({ activate_page = "routeSelection" })
            sendRoutes()
            layoutSent = true
        end
    end

    local function screenTask()
        local screen = library.getLinkByClass("ScreenUnit")

        if not screen then return end
        log:Info("Screen found")
        screen.activate()

        local routeTimer = Stopwatch.New()
        routeTimer.Start()

        pub.RegisterTable("FlightData",
            ---@param _ string
            ---@param data FlightData
            function(_, data)
                dataToScreen.Set("flightData/absSpeed", calc.Mps2Kph(data.absSpeed))
                local formatted = distanceFormat(data.waypointDist)
                dataToScreen.Set("nextWp/distance", formatted.value)
                dataToScreen.Set("nextWp/distanceUnit", formatted.unit)

                formatted = massFormat(TotalMass())
                dataToScreen.Set("mass/total", formatted.value)
                dataToScreen.Set("mass/totalUnit", formatted.unit)
            end)

        pub.RegisterTable("RouteData",
            ---@param _ string
            ---@param data {remaining:RouteRemainingInfo, activeRouteName:string|nil}
            function(_, data)
                local formatted = distanceFormat(data.remaining.TotalDistance)
                dataToScreen.Set("finalWp/distance", formatted.value)
                dataToScreen.Set("finalWp/distanceUnit", formatted.unit)
                dataToScreen.Set("route/current/name", data.activeRouteName)
            end)

        pub.RegisterTable("AdjustmentData",
            ---@param _ string
            ---@param data AdjustmentData
            function(_, data)
                dataToScreen.Set("deviation/distance", data.distance)
            end)

        pub.RegisterTable("FloorMonitor",
            ---@param _ string
            ---@param value TelemeterResult
            function(_, value)
                local floor = string.format("Hit: %s, distance: %0.2f, limit: %0.2f",
                    tostring(value.Hit), value.Distance,
<<<<<<< HEAD
                    settings.Get("autoShutdownFloorDistance"))
=======
                    settings.Number("autoShutdownFloorDistance"))
>>>>>>> 406f96dd
                dataToScreen.Set("floor", floor)
            end)

        stream = Stream.New(screen, s.dataReceived, 1, onTimeout)

        while screen do
            coroutine.yield()
            stream.Tick()

            if not stream.WaitingToSend() then
                if not routeTimer.IsRunning() or routeTimer.Elapsed() > 2 then
                    sendRoutes()
                    s.updateEditRouteData()
                    routeTimer.Restart()
                end

                -- Get data to send to screen
                local data = dataToScreen.Pick()
                -- Send data to screen
                if data then
                    stream.Write(data)
                else
                    stream.Write('{"keepalive": ""}')
                end
            end
        end
    end

    -- Create a Task to handle communication with the screen
    Task.New("ControllScreen", screenTask)
        .Then(function(...)
            log:Info("No screen connected")
        end).Catch(function(t)
        log:Error(t.Name(), t.Error())
    end)

    settings.RegisterCallback("containerProficiency", function(value)
        talents.ContainerProficiency = value
    end)

    settings.RegisterCallback("fuelTankOptimization", function(value)
        talents.FuelTankOptimization = value
    end)

    settings.RegisterCallback("containerOptimization", function(value)
        talents.ContainerOptimization = value
    end)


    settings.RegisterCallback("atmoFuelTankHandling", function(value)
        talents.AtmoFuelTankHandling = value
    end)


    settings.RegisterCallback("spaceFuelTankHandling", function(value)
        talents.SpaceFuelTankHandling = value
    end)


    settings.RegisterCallback("rocketFuelTankHandling", function(value)
        talents.RocketFuelTankHandling = value
    end)

    Task.New("FuelMonitor", function()
        local sw = Stopwatch.New()
        sw.Start()

        local tanks = {
            atmo = Container.GetAllCo(ContainerType.Atmospheric),
            space = Container.GetAllCo(ContainerType.Space),
            rocket = Container.GetAllCo(ContainerType.Rocket)
        }

        while true do
            if sw.IsRunning() and sw.Elapsed() < 2 then
                coroutine.yield()
            else
                for fuelType, containers in pairs(tanks) do
                    local fillFactors = {} ---@type {name:string, factorBar:Vec2, percent:number, visible:boolean}[]
                    for _, tank in ipairs(containers) do
                        local factor = tank.FuelFillFactor(talents)
                        table.insert(fillFactors,
                            {
                                name = tank.Name(),
                                factorBar = Vec2.New(1, factor),
                                percent = factor * 100,
                                visible = true
                            })
                        coroutine.yield()
                    end

                    -- Sort tanks in acending fuel levels
                    table.sort(fillFactors,
                        function(a, b) return a.percent < b.percent end)

                    for i, tankInfo in ipairs(fillFactors) do
                        dataToScreen.Set(string.format("fuel/%s/%d", fuelType, i), tankInfo)
                    end

                    coroutine.yield()
                end

                sw.Restart()
            end
        end
    end).Then(function(...)
        log:Info("No fuel tanks detected")
    end).Catch(function(t)
        log:Error(t.Name(), t.Error())
    end)

    Task.New("FloorMonitor", function()
        if floorDetector.Present() then
            log:Info("FloorMonitor started")
            local sw = Stopwatch.New()
            sw.Start()

            while true do
                coroutine.yield()
                if sw.Elapsed() > 0.3 then
                    sw.Restart()
                    pub.Publish("FloorMonitor", floorDetector.Measure())
                end
            end
        end
    end).Then(function(...)
        log:Info("Auto shutdown disabled")
    end).Catch(function(t)
        log:Error(t.Name(), t.Error())
    end)

    local show = settings.Get("showWidgetsOnStart", false)
    if show == true or show == 1 then
        pub.Publish("ShowInfoWidgets", true)
    end

    return setmetatable(s, SystemController)
end

return SystemController<|MERGE_RESOLUTION|>--- conflicted
+++ resolved
@@ -233,11 +233,7 @@
             function(_, value)
                 local floor = string.format("Hit: %s, distance: %0.2f, limit: %0.2f",
                     tostring(value.Hit), value.Distance,
-<<<<<<< HEAD
-                    settings.Get("autoShutdownFloorDistance"))
-=======
                     settings.Number("autoShutdownFloorDistance"))
->>>>>>> 406f96dd
                 dataToScreen.Set("floor", floor)
             end)
 

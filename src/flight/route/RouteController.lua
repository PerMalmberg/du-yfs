local Point        = require("flight/route/Point")
local Route        = require("flight/route/Route")
local log          = require("debug/Log")()
local universe     = require("universe/Universe").Instance()
local calc         = require("util/Calc")
local PointOptions = require("flight/route/PointOptions")
local vehicle      = require("abstraction/Vehicle").New()
local pagination   = require("util/Pagination")
local Current      = vehicle.position.Current
local Forward      = vehicle.orientation.Forward
require("util/Table")

---@alias NamedWaypoint {name:string, point:Point}
---@alias WaypointMap table<string,Point>
---@alias RouteData {points:PointPOD[]}
---@module "storage/BufferedDB"

---@class RouteController
---@field GetRouteNames fun():string[]
---@field GetPageCount fun(perPage:integer):integer
---@field GetRoutePage fun(page:integer, perPage:integer):string[]
---@field EditRoute fun(name:string):Route|nil
---@field DeleteRoute fun(name:string)
---@field StoreRoute fun(name:string, route:Route):boolean
---@field StoreWaypoint fun(name:string, pos:string):boolean
---@field GetWaypoints fun():NamedWaypoint[]
---@field LoadWaypoint fun(name:string, waypoints?:table<string,Point>):Point|nil
---@field DeleteWaypoint fun(name:string):boolean
---@field CurrentRoute fun():Route|nil
---@field CurrentEdit fun():Route|nil
<<<<<<< HEAD
---@field CurrentEditName fun():string|nil
---@field ActivateRoute fun(name:string, order:RouteOrder?, ignoreStartMargin:boolean?):boolean
=======
---@field ActivateRoute fun(name:string, order?:RouteOrder, startMargin?:number):boolean
>>>>>>> 406f96dd
---@field ActivateTempRoute fun():Route
---@field CreateRoute fun(name:string):Route|nil
---@field ReverseRoute fun():boolean
---@field SaveRoute fun():boolean
---@field Discard fun()
---@field Count fun():integer
---@field ActiveRouteName fun():string|nil
---@field ActivateHoldRoute fun(pos:Vec3?, holdDirection:Vec3?)
---@field GetWaypointPage fun(page:integer, perPage:integer):NamedWaypoint[]
---@field GetWaypointPages fun(perPage:integer):integer

local RouteController = {}
RouteController.__index = RouteController
local singleton

RouteController.NAMED_POINTS = "NamedPoints"
RouteController.NAMED_ROUTES = "NamedRoutes"

---Create a new route controller instance
---@param bufferedDB BufferedDB
---@return RouteController
function RouteController.Instance(bufferedDB)
    if singleton then
        return singleton
    end

    local s = {}

    local db = bufferedDB
    local current ---@type Route|nil
    local edit ---@type Route|nil
    local editName ---@type string|nil
    local activeRouteName ---@type string|nil

    ---Returns the the name of all routes, with "(editing)" appended to the one currently being edited.
    ---@return string[]
    function s.GetRouteNames()
        local routes = db.Get(RouteController.NAMED_ROUTES) or {}
        local res = {} ---@type string[]
        for name, _ in pairs(routes) do
            if name == editName then
                name = name .. " (editing)"
            end
            table.insert(res, name)
        end

        table.sort(res)

        return res
    end

    ---@param page integer
    ---@param perPage integer
    ---@return string[]
    function s.GetRoutePage(page, perPage)
        return pagination.Paginate(s.GetRouteNames(), page, perPage)
    end

    ---@param perPage integer
    ---@return integer
    function s.GetPageCount(perPage)
        return pagination.GetPageCount(s.GetRouteNames(), perPage)
    end

    ---@param page integer
    ---@param perPage integer
    ---@return NamedWaypoint[]
    function s.GetWaypointPage(page, perPage)
        return pagination.Paginate(s.GetWaypoints(), page, perPage)
    end

    ---@param perPage integer
    ---@return integer
    function s.GetWaypointPages(perPage)
        return pagination.GetPageCount(s.GetWaypoints(), perPage)
    end

    ---Returns the number of routes
    ---@return integer
    function s.Count()
        return TableLen(s.GetRouteNames())
    end

    ---Indicates if the route exists
    ---@param name string
    ---@return boolean
    function s.routeExists(name)
        local routes = db.Get(RouteController.NAMED_ROUTES) or {}
        return routes[name] ~= nil
    end

    ---Loads a named route
    ---@param name string The name of the route to load
    ---@return Route|nil
    function s.loadRoute(name)
        local routes = db.Get(RouteController.NAMED_ROUTES) or {}
        local data = routes[name] ---@type RouteData

        if data == nil then
            log:Error("No route by name '", name, "' found.")
            return nil
        end

        local route = Route.New()

        -- For backwards compatibility, check if we have points as a sub property or not.
        -- This can be removed once all the development constructs have had their routes resaved.
        if not data.points then
            log:Warning("Route is in an old format, please re-save it!")
            data.points = data
        end

        for _, point in ipairs(data.points) do
            local p = Point.LoadFromPOD(point)

            if p.HasWaypointRef() then
                local wpName = p.WaypointRef()
                log:Debug("Loading waypoint reference '", wpName, "'")
                local wp = s.LoadWaypoint(wpName)
                if wp == nil then
                    log:Error("The referenced waypoint '", wpName, "' in route '", name, "' was not found")
                    return nil
                end

                -- Replace the point
                p = Point.New(wp.Pos(), wpName, p.Options())
            end

            route.AddPoint(p)
        end

        log:Info("Route '", name, "' loaded")

        return route
    end

    ---Loads a named route and makes it available for editing
    ---@param name string The name of the route to load
    ---@return Route|nil
    function s.EditRoute(name)
        edit = s.loadRoute(name)

        if edit == nil then return end
        editName = name

        return edit
    end

    ---Deletes the named route
    ---@param name string
    function s.DeleteRoute(name)
        local routes = db.Get(RouteController.NAMED_ROUTES) or {}
        local route = routes[name]

        if route == nil then
            log:Error("No route by name '", name, "' found.")
            return
        end

        routes[name] = nil
        db.Put(RouteController.NAMED_ROUTES, routes)
        log:Info("Route '", name, "' deleted")

        if name == editName then
            edit = nil
            editName = nil
            log:Info("No route is currently being edited")
        end
    end

    ---Store the route under the given name
    ---@param name string The name to store the route as
    ---@param route Route The route to store
    ---@return boolean
    function s.StoreRoute(name, route)
        if not edit then
            log:Error("Cannot save, no route currently being edited")
            return false
        end

        local routes = db.Get(RouteController.NAMED_ROUTES) or {}
        local data = { points = {} } ---@type RouteData

        for _, p in ipairs(route.Points()) do
            table.insert(data.points, p.Persist())
        end

        routes[name] = data
        db.Put(RouteController.NAMED_ROUTES, routes)
        log:Info("Route '", name, "' saved.")
        return true
    end

    ---Stores a waypoint under the given name
    ---@param name string The name of the waypoint
    ---@param pos string A ::pos string
    ---@return boolean
    function s.StoreWaypoint(name, pos)
        local p = universe.ParsePosition(pos)
        if p == nil then return false end
        if name == nil or string.len(name) == 0 then
            log:Error("No name provided")
            return false
        end

        local waypoints = db.Get(RouteController.NAMED_POINTS) or {}
        waypoints[name] = Point.New(pos).Persist()

        db.Put(RouteController.NAMED_POINTS, waypoints)
        log:Info("Waypoint saved as '", name, "'")
        return true
    end

    ---Gets the named waypoints
    ---@return WaypointMap
    local function getNamedPoints()
        local w = db.Get(RouteController.NAMED_POINTS) or {}
        ---@cast w WaypointMap
        return w
    end

    ---Returns a list of all waypoints
    ---@return NamedWaypoint[]
    function s.GetWaypoints()
        local namedPositions = getNamedPoints()

        local names = {}

        -- Create a list of the names
        for name, _ in pairs(namedPositions) do
            table.insert(names, name)
        end

        table.sort(names)

        local res = {} ---@type NamedWaypoint[]
        for _, name in pairs(names) do
            table.insert(res, { name = name, point = s.LoadWaypoint(name, namedPositions) })
        end

        return res
    end

    ---Loads a waypoint by the given name
    ---@param name string|nil Name of waypoint to load
    ---@param waypoints? WaypointMap An optional table to load from
    ---@return Point|nil
    function s.LoadWaypoint(name, waypoints)
        if not name then return nil end
        waypoints = waypoints or getNamedPoints()
        local pointData = waypoints[name]

        if pointData == nil then
            return nil
        end

        return Point.LoadFromPOD(pointData)
    end

    ---Deletes a waypoint
    ---@param name string
    function s.DeleteWaypoint(name)
        local waypoints = getNamedPoints()
        local found = waypoints[name] ~= nil
        if found then
            waypoints[name] = nil
            db.Put(RouteController.NAMED_POINTS, waypoints)
        else
            log:Error("No waypoint by name '", name, "' found.")
        end

        return found
    end

    ---Returns the current route or nil if none is active
    ---@return Route|nil
    function s.CurrentRoute()
        return current
    end

    ---Returns the route currently being edited or nil
    ---@return Route|nil
    function s.CurrentEdit()
        return edit
    end

    ---Returns the name of the route currently being edited, or nil
    ---@return string|nil
    function s.CurrentEditName()
        return editName
    end

    ---Activate the route by the given name
    ---@param name string
    ---@param order RouteOrder? The order the route shall be followed, default is FORWARD
    ---@param startMargin number? If true, the route will be activated if within this distance.
    ---@return boolean
    function s.ActivateRoute(name, order, startMargin)
        order = order or RouteOrder.FORWARD
        startMargin = startMargin or 0

        if not name or string.len(name) == 0 then
            log:Error("No route name provided")
            return false
        end

        if editName ~= nil and name == editName and edit ~= nil then
            log:Info("Cannot activate route currently being edited, please save first.")
            return false
        end

        local route = s.loadRoute(name)

        if route == nil then
            return false
        elseif #route.Points() < 2 then
            log:Error("Less than 2 points in route '", name, "'")
            return false
        else
            log:Info("Route loaded: ", name)
        end

        if order == RouteOrder.REVERSED then
            log:Info("Reversing route '", name, "'")
            route.Reverse()
        end

        -- Find closest point within the route, or the first point, in the order the route is loaded
        local points = route.Points()
        local currentPos = Current()

        local firstIx = 1
        local nextIx = firstIx + 1

        -- Start with the distance to the first point
        local f = universe.ParsePosition(points[firstIx].Pos())

        if not f then
            log:Error("Route contains an invalid position string")
            return false
        end

        local distance = (f.Coordinates() - currentPos):Len()

        local closestIx = 0
        local nearestOnRoute ---@type Vec3|nil

        while nextIx <= #points do
            f = universe.ParsePosition(points[firstIx].Pos())
            local n = universe.ParsePosition(points[nextIx].Pos())

            if not (f and n) then
                log:Error("Route contains an invalid position string")
                return false
            end

            local onRoute = calc.NearestOnLineBetweenPoints(f.Coordinates(), n.Coordinates(), currentPos)
            local distanceToPoint = (onRoute - currentPos):Len()

            if distanceToPoint < distance then
                closestIx = firstIx
                distance = distanceToPoint
                nearestOnRoute = onRoute
            end

            firstIx = nextIx
            nextIx = nextIx + 1
        end

        if nearestOnRoute then
            log:Info("Found a point in the route that is closer than the first point, adjusting route.")
            -- The closest point is somewhere on the route so remove points before.
            for i = 1, closestIx, 1 do
                table.remove(points, 1)
            end

            -- Add a new point at the nearest point, with the same lock direction as the next point
            -- so we move with that direction to this point.
            local p = Point.New(universe.CreatePos(nearestOnRoute).AsPosString())
            local nextOpt = points[1].Options()
            p.Options().Set(PointOptions.LOCK_DIRECTION, nextOpt.Get(PointOptions.LOCK_DIRECTION))
            table.insert(points, 1, p)
        end

        -- Check we're close enough to the closest point, which is now the first one in the route.
        local firstPos = universe.ParsePosition(points[1].Pos())
        if not firstPos then return false end

        distance = (firstPos.Coordinates() - currentPos):Len()
<<<<<<< HEAD
        if not ignoreStartMargin and distance > startMargin then
=======
        if startMargin > 0 and distance > startMargin then
>>>>>>> 406f96dd
            log:Error(string.format(
                "Currently %0.2fm from closest point in route. Please move within %0.2fm of %s and try again."
                , distance, startMargin, firstPos.AsPosString()))
            return false
        end

        current = route
        activeRouteName = name

        return true
    end

    ---Activate a temporary, empty, route
    ---@return Route
    function s.ActivateTempRoute()
        current = Route.New()
        activeRouteName = "Temporary"
        return current
    end

    ---Creates a route
    ---@param name string
    ---@return Route|nil
    function s.CreateRoute(name)
        if name == nil or #name == 0 then
            log:Error("No name provided for route")
            return nil
        end

        if s.routeExists(name) then
            log:Error("Route already exists")
            return nil
        end

        edit = Route.New()
        editName = name

        log:Info("Route '", name, "' created (but not yet saved)")
        return edit
    end

    ---Saves the currently edited route
    ---@return boolean
    function s.SaveRoute()
        local res = false
        if edit and editName ~= nil then
            res = s.StoreRoute(editName, edit)
            editName = nil
            edit = nil
            log:Info("Closed for editing.")
        else
            log:Error("No route currently opened for edit.")
        end

        return res
    end

    ---Discards and currently made changes and closes the edited route
    function s.Discard()
        if edit and editName ~= nil then
            edit = nil
            editName = nil
            log:Info("All changes discarded.")
        else
            log:Error("No route currently opened for edit, nothing to discard.")
        end
    end

    ---Reverses the route currently being edited
    ---@return boolean
    function s.ReverseRoute()
        local res = false

        if edit and editName ~= nil then
            edit.Reverse()
            res = true
        else
            log:Error("No route currently open for edit.")
        end

        return res
    end

    ---Returns the current name
    ---@return string|nil
    function s.ActiveRouteName()
        return activeRouteName
    end

    ---Activates a route to hold position
    ---@param pos Vec3?
    ---@param holdDirection Vec3?
    function s.ActivateHoldRoute(pos, holdDirection)
        local route = s.ActivateTempRoute()
        local p
        if pos ~= nil and holdDirection ~= nil then
            p = route.AddCoordinate(pos)
            p.Options().Set(PointOptions.LOCK_DIRECTION, { holdDirection:Unpack() })
        else
            p = route.AddCurrentPos()
            p.Options().Set(PointOptions.LOCK_DIRECTION, { Forward():Unpack() })
        end
    end

    singleton = setmetatable(s, RouteController)
    return singleton
end

return RouteController
<|MERGE_RESOLUTION|>--- conflicted
+++ resolved
@@ -1,539 +1,530 @@
-local Point        = require("flight/route/Point")
-local Route        = require("flight/route/Route")
-local log          = require("debug/Log")()
-local universe     = require("universe/Universe").Instance()
-local calc         = require("util/Calc")
-local PointOptions = require("flight/route/PointOptions")
-local vehicle      = require("abstraction/Vehicle").New()
-local pagination   = require("util/Pagination")
-local Current      = vehicle.position.Current
-local Forward      = vehicle.orientation.Forward
-require("util/Table")
-
----@alias NamedWaypoint {name:string, point:Point}
----@alias WaypointMap table<string,Point>
----@alias RouteData {points:PointPOD[]}
----@module "storage/BufferedDB"
-
----@class RouteController
----@field GetRouteNames fun():string[]
----@field GetPageCount fun(perPage:integer):integer
----@field GetRoutePage fun(page:integer, perPage:integer):string[]
----@field EditRoute fun(name:string):Route|nil
----@field DeleteRoute fun(name:string)
----@field StoreRoute fun(name:string, route:Route):boolean
----@field StoreWaypoint fun(name:string, pos:string):boolean
----@field GetWaypoints fun():NamedWaypoint[]
----@field LoadWaypoint fun(name:string, waypoints?:table<string,Point>):Point|nil
----@field DeleteWaypoint fun(name:string):boolean
----@field CurrentRoute fun():Route|nil
----@field CurrentEdit fun():Route|nil
-<<<<<<< HEAD
----@field CurrentEditName fun():string|nil
----@field ActivateRoute fun(name:string, order:RouteOrder?, ignoreStartMargin:boolean?):boolean
-=======
----@field ActivateRoute fun(name:string, order?:RouteOrder, startMargin?:number):boolean
->>>>>>> 406f96dd
----@field ActivateTempRoute fun():Route
----@field CreateRoute fun(name:string):Route|nil
----@field ReverseRoute fun():boolean
----@field SaveRoute fun():boolean
----@field Discard fun()
----@field Count fun():integer
----@field ActiveRouteName fun():string|nil
----@field ActivateHoldRoute fun(pos:Vec3?, holdDirection:Vec3?)
----@field GetWaypointPage fun(page:integer, perPage:integer):NamedWaypoint[]
----@field GetWaypointPages fun(perPage:integer):integer
-
-local RouteController = {}
-RouteController.__index = RouteController
-local singleton
-
-RouteController.NAMED_POINTS = "NamedPoints"
-RouteController.NAMED_ROUTES = "NamedRoutes"
-
----Create a new route controller instance
----@param bufferedDB BufferedDB
----@return RouteController
-function RouteController.Instance(bufferedDB)
-    if singleton then
-        return singleton
-    end
-
-    local s = {}
-
-    local db = bufferedDB
-    local current ---@type Route|nil
-    local edit ---@type Route|nil
-    local editName ---@type string|nil
-    local activeRouteName ---@type string|nil
-
-    ---Returns the the name of all routes, with "(editing)" appended to the one currently being edited.
-    ---@return string[]
-    function s.GetRouteNames()
-        local routes = db.Get(RouteController.NAMED_ROUTES) or {}
-        local res = {} ---@type string[]
-        for name, _ in pairs(routes) do
-            if name == editName then
-                name = name .. " (editing)"
-            end
-            table.insert(res, name)
-        end
-
-        table.sort(res)
-
-        return res
-    end
-
-    ---@param page integer
-    ---@param perPage integer
-    ---@return string[]
-    function s.GetRoutePage(page, perPage)
-        return pagination.Paginate(s.GetRouteNames(), page, perPage)
-    end
-
-    ---@param perPage integer
-    ---@return integer
-    function s.GetPageCount(perPage)
-        return pagination.GetPageCount(s.GetRouteNames(), perPage)
-    end
-
-    ---@param page integer
-    ---@param perPage integer
-    ---@return NamedWaypoint[]
-    function s.GetWaypointPage(page, perPage)
-        return pagination.Paginate(s.GetWaypoints(), page, perPage)
-    end
-
-    ---@param perPage integer
-    ---@return integer
-    function s.GetWaypointPages(perPage)
-        return pagination.GetPageCount(s.GetWaypoints(), perPage)
-    end
-
-    ---Returns the number of routes
-    ---@return integer
-    function s.Count()
-        return TableLen(s.GetRouteNames())
-    end
-
-    ---Indicates if the route exists
-    ---@param name string
-    ---@return boolean
-    function s.routeExists(name)
-        local routes = db.Get(RouteController.NAMED_ROUTES) or {}
-        return routes[name] ~= nil
-    end
-
-    ---Loads a named route
-    ---@param name string The name of the route to load
-    ---@return Route|nil
-    function s.loadRoute(name)
-        local routes = db.Get(RouteController.NAMED_ROUTES) or {}
-        local data = routes[name] ---@type RouteData
-
-        if data == nil then
-            log:Error("No route by name '", name, "' found.")
-            return nil
-        end
-
-        local route = Route.New()
-
-        -- For backwards compatibility, check if we have points as a sub property or not.
-        -- This can be removed once all the development constructs have had their routes resaved.
-        if not data.points then
-            log:Warning("Route is in an old format, please re-save it!")
-            data.points = data
-        end
-
-        for _, point in ipairs(data.points) do
-            local p = Point.LoadFromPOD(point)
-
-            if p.HasWaypointRef() then
-                local wpName = p.WaypointRef()
-                log:Debug("Loading waypoint reference '", wpName, "'")
-                local wp = s.LoadWaypoint(wpName)
-                if wp == nil then
-                    log:Error("The referenced waypoint '", wpName, "' in route '", name, "' was not found")
-                    return nil
-                end
-
-                -- Replace the point
-                p = Point.New(wp.Pos(), wpName, p.Options())
-            end
-
-            route.AddPoint(p)
-        end
-
-        log:Info("Route '", name, "' loaded")
-
-        return route
-    end
-
-    ---Loads a named route and makes it available for editing
-    ---@param name string The name of the route to load
-    ---@return Route|nil
-    function s.EditRoute(name)
-        edit = s.loadRoute(name)
-
-        if edit == nil then return end
-        editName = name
-
-        return edit
-    end
-
-    ---Deletes the named route
-    ---@param name string
-    function s.DeleteRoute(name)
-        local routes = db.Get(RouteController.NAMED_ROUTES) or {}
-        local route = routes[name]
-
-        if route == nil then
-            log:Error("No route by name '", name, "' found.")
-            return
-        end
-
-        routes[name] = nil
-        db.Put(RouteController.NAMED_ROUTES, routes)
-        log:Info("Route '", name, "' deleted")
-
-        if name == editName then
-            edit = nil
-            editName = nil
-            log:Info("No route is currently being edited")
-        end
-    end
-
-    ---Store the route under the given name
-    ---@param name string The name to store the route as
-    ---@param route Route The route to store
-    ---@return boolean
-    function s.StoreRoute(name, route)
-        if not edit then
-            log:Error("Cannot save, no route currently being edited")
-            return false
-        end
-
-        local routes = db.Get(RouteController.NAMED_ROUTES) or {}
-        local data = { points = {} } ---@type RouteData
-
-        for _, p in ipairs(route.Points()) do
-            table.insert(data.points, p.Persist())
-        end
-
-        routes[name] = data
-        db.Put(RouteController.NAMED_ROUTES, routes)
-        log:Info("Route '", name, "' saved.")
-        return true
-    end
-
-    ---Stores a waypoint under the given name
-    ---@param name string The name of the waypoint
-    ---@param pos string A ::pos string
-    ---@return boolean
-    function s.StoreWaypoint(name, pos)
-        local p = universe.ParsePosition(pos)
-        if p == nil then return false end
-        if name == nil or string.len(name) == 0 then
-            log:Error("No name provided")
-            return false
-        end
-
-        local waypoints = db.Get(RouteController.NAMED_POINTS) or {}
-        waypoints[name] = Point.New(pos).Persist()
-
-        db.Put(RouteController.NAMED_POINTS, waypoints)
-        log:Info("Waypoint saved as '", name, "'")
-        return true
-    end
-
-    ---Gets the named waypoints
-    ---@return WaypointMap
-    local function getNamedPoints()
-        local w = db.Get(RouteController.NAMED_POINTS) or {}
-        ---@cast w WaypointMap
-        return w
-    end
-
-    ---Returns a list of all waypoints
-    ---@return NamedWaypoint[]
-    function s.GetWaypoints()
-        local namedPositions = getNamedPoints()
-
-        local names = {}
-
-        -- Create a list of the names
-        for name, _ in pairs(namedPositions) do
-            table.insert(names, name)
-        end
-
-        table.sort(names)
-
-        local res = {} ---@type NamedWaypoint[]
-        for _, name in pairs(names) do
-            table.insert(res, { name = name, point = s.LoadWaypoint(name, namedPositions) })
-        end
-
-        return res
-    end
-
-    ---Loads a waypoint by the given name
-    ---@param name string|nil Name of waypoint to load
-    ---@param waypoints? WaypointMap An optional table to load from
-    ---@return Point|nil
-    function s.LoadWaypoint(name, waypoints)
-        if not name then return nil end
-        waypoints = waypoints or getNamedPoints()
-        local pointData = waypoints[name]
-
-        if pointData == nil then
-            return nil
-        end
-
-        return Point.LoadFromPOD(pointData)
-    end
-
-    ---Deletes a waypoint
-    ---@param name string
-    function s.DeleteWaypoint(name)
-        local waypoints = getNamedPoints()
-        local found = waypoints[name] ~= nil
-        if found then
-            waypoints[name] = nil
-            db.Put(RouteController.NAMED_POINTS, waypoints)
-        else
-            log:Error("No waypoint by name '", name, "' found.")
-        end
-
-        return found
-    end
-
-    ---Returns the current route or nil if none is active
-    ---@return Route|nil
-    function s.CurrentRoute()
-        return current
-    end
-
-    ---Returns the route currently being edited or nil
-    ---@return Route|nil
-    function s.CurrentEdit()
-        return edit
-    end
-
-    ---Returns the name of the route currently being edited, or nil
-    ---@return string|nil
-    function s.CurrentEditName()
-        return editName
-    end
-
-    ---Activate the route by the given name
-    ---@param name string
-    ---@param order RouteOrder? The order the route shall be followed, default is FORWARD
-    ---@param startMargin number? If true, the route will be activated if within this distance.
-    ---@return boolean
-    function s.ActivateRoute(name, order, startMargin)
-        order = order or RouteOrder.FORWARD
-        startMargin = startMargin or 0
-
-        if not name or string.len(name) == 0 then
-            log:Error("No route name provided")
-            return false
-        end
-
-        if editName ~= nil and name == editName and edit ~= nil then
-            log:Info("Cannot activate route currently being edited, please save first.")
-            return false
-        end
-
-        local route = s.loadRoute(name)
-
-        if route == nil then
-            return false
-        elseif #route.Points() < 2 then
-            log:Error("Less than 2 points in route '", name, "'")
-            return false
-        else
-            log:Info("Route loaded: ", name)
-        end
-
-        if order == RouteOrder.REVERSED then
-            log:Info("Reversing route '", name, "'")
-            route.Reverse()
-        end
-
-        -- Find closest point within the route, or the first point, in the order the route is loaded
-        local points = route.Points()
-        local currentPos = Current()
-
-        local firstIx = 1
-        local nextIx = firstIx + 1
-
-        -- Start with the distance to the first point
-        local f = universe.ParsePosition(points[firstIx].Pos())
-
-        if not f then
-            log:Error("Route contains an invalid position string")
-            return false
-        end
-
-        local distance = (f.Coordinates() - currentPos):Len()
-
-        local closestIx = 0
-        local nearestOnRoute ---@type Vec3|nil
-
-        while nextIx <= #points do
-            f = universe.ParsePosition(points[firstIx].Pos())
-            local n = universe.ParsePosition(points[nextIx].Pos())
-
-            if not (f and n) then
-                log:Error("Route contains an invalid position string")
-                return false
-            end
-
-            local onRoute = calc.NearestOnLineBetweenPoints(f.Coordinates(), n.Coordinates(), currentPos)
-            local distanceToPoint = (onRoute - currentPos):Len()
-
-            if distanceToPoint < distance then
-                closestIx = firstIx
-                distance = distanceToPoint
-                nearestOnRoute = onRoute
-            end
-
-            firstIx = nextIx
-            nextIx = nextIx + 1
-        end
-
-        if nearestOnRoute then
-            log:Info("Found a point in the route that is closer than the first point, adjusting route.")
-            -- The closest point is somewhere on the route so remove points before.
-            for i = 1, closestIx, 1 do
-                table.remove(points, 1)
-            end
-
-            -- Add a new point at the nearest point, with the same lock direction as the next point
-            -- so we move with that direction to this point.
-            local p = Point.New(universe.CreatePos(nearestOnRoute).AsPosString())
-            local nextOpt = points[1].Options()
-            p.Options().Set(PointOptions.LOCK_DIRECTION, nextOpt.Get(PointOptions.LOCK_DIRECTION))
-            table.insert(points, 1, p)
-        end
-
-        -- Check we're close enough to the closest point, which is now the first one in the route.
-        local firstPos = universe.ParsePosition(points[1].Pos())
-        if not firstPos then return false end
-
-        distance = (firstPos.Coordinates() - currentPos):Len()
-<<<<<<< HEAD
-        if not ignoreStartMargin and distance > startMargin then
-=======
-        if startMargin > 0 and distance > startMargin then
->>>>>>> 406f96dd
-            log:Error(string.format(
-                "Currently %0.2fm from closest point in route. Please move within %0.2fm of %s and try again."
-                , distance, startMargin, firstPos.AsPosString()))
-            return false
-        end
-
-        current = route
-        activeRouteName = name
-
-        return true
-    end
-
-    ---Activate a temporary, empty, route
-    ---@return Route
-    function s.ActivateTempRoute()
-        current = Route.New()
-        activeRouteName = "Temporary"
-        return current
-    end
-
-    ---Creates a route
-    ---@param name string
-    ---@return Route|nil
-    function s.CreateRoute(name)
-        if name == nil or #name == 0 then
-            log:Error("No name provided for route")
-            return nil
-        end
-
-        if s.routeExists(name) then
-            log:Error("Route already exists")
-            return nil
-        end
-
-        edit = Route.New()
-        editName = name
-
-        log:Info("Route '", name, "' created (but not yet saved)")
-        return edit
-    end
-
-    ---Saves the currently edited route
-    ---@return boolean
-    function s.SaveRoute()
-        local res = false
-        if edit and editName ~= nil then
-            res = s.StoreRoute(editName, edit)
-            editName = nil
-            edit = nil
-            log:Info("Closed for editing.")
-        else
-            log:Error("No route currently opened for edit.")
-        end
-
-        return res
-    end
-
-    ---Discards and currently made changes and closes the edited route
-    function s.Discard()
-        if edit and editName ~= nil then
-            edit = nil
-            editName = nil
-            log:Info("All changes discarded.")
-        else
-            log:Error("No route currently opened for edit, nothing to discard.")
-        end
-    end
-
-    ---Reverses the route currently being edited
-    ---@return boolean
-    function s.ReverseRoute()
-        local res = false
-
-        if edit and editName ~= nil then
-            edit.Reverse()
-            res = true
-        else
-            log:Error("No route currently open for edit.")
-        end
-
-        return res
-    end
-
-    ---Returns the current name
-    ---@return string|nil
-    function s.ActiveRouteName()
-        return activeRouteName
-    end
-
-    ---Activates a route to hold position
-    ---@param pos Vec3?
-    ---@param holdDirection Vec3?
-    function s.ActivateHoldRoute(pos, holdDirection)
-        local route = s.ActivateTempRoute()
-        local p
-        if pos ~= nil and holdDirection ~= nil then
-            p = route.AddCoordinate(pos)
-            p.Options().Set(PointOptions.LOCK_DIRECTION, { holdDirection:Unpack() })
-        else
-            p = route.AddCurrentPos()
-            p.Options().Set(PointOptions.LOCK_DIRECTION, { Forward():Unpack() })
-        end
-    end
-
-    singleton = setmetatable(s, RouteController)
-    return singleton
-end
-
-return RouteController
+local Point        = require("flight/route/Point")
+local Route        = require("flight/route/Route")
+local log          = require("debug/Log")()
+local universe     = require("universe/Universe").Instance()
+local calc         = require("util/Calc")
+local PointOptions = require("flight/route/PointOptions")
+local vehicle      = require("abstraction/Vehicle").New()
+local pagination   = require("util/Pagination")
+local Current      = vehicle.position.Current
+local Forward      = vehicle.orientation.Forward
+require("util/Table")
+
+---@alias NamedWaypoint {name:string, point:Point}
+---@alias WaypointMap table<string,Point>
+---@alias RouteData {points:PointPOD[]}
+---@module "storage/BufferedDB"
+
+---@class RouteController
+---@field GetRouteNames fun():string[]
+---@field GetPageCount fun(perPage:integer):integer
+---@field GetRoutePage fun(page:integer, perPage:integer):string[]
+---@field EditRoute fun(name:string):Route|nil
+---@field DeleteRoute fun(name:string)
+---@field StoreRoute fun(name:string, route:Route):boolean
+---@field StoreWaypoint fun(name:string, pos:string):boolean
+---@field GetWaypoints fun():NamedWaypoint[]
+---@field LoadWaypoint fun(name:string, waypoints?:table<string,Point>):Point|nil
+---@field DeleteWaypoint fun(name:string):boolean
+---@field CurrentRoute fun():Route|nil
+---@field CurrentEdit fun():Route|nil
+---@field ActivateRoute fun(name:string, order?:RouteOrder, startMargin?:number):boolean
+---@field ActivateTempRoute fun():Route
+---@field CreateRoute fun(name:string):Route|nil
+---@field ReverseRoute fun():boolean
+---@field SaveRoute fun():boolean
+---@field Discard fun()
+---@field Count fun():integer
+---@field ActiveRouteName fun():string|nil
+---@field ActivateHoldRoute fun(pos:Vec3?, holdDirection:Vec3?)
+---@field GetWaypointPage fun(page:integer, perPage:integer):NamedWaypoint[]
+---@field GetWaypointPages fun(perPage:integer):integer
+
+local RouteController = {}
+RouteController.__index = RouteController
+local singleton
+
+RouteController.NAMED_POINTS = "NamedPoints"
+RouteController.NAMED_ROUTES = "NamedRoutes"
+
+---Create a new route controller instance
+---@param bufferedDB BufferedDB
+---@return RouteController
+function RouteController.Instance(bufferedDB)
+    if singleton then
+        return singleton
+    end
+
+    local s = {}
+
+    local db = bufferedDB
+    local current ---@type Route|nil
+    local edit ---@type Route|nil
+    local editName ---@type string|nil
+    local activeRouteName ---@type string|nil
+
+    ---Returns the the name of all routes, with "(editing)" appended to the one currently being edited.
+    ---@return string[]
+    function s.GetRouteNames()
+        local routes = db.Get(RouteController.NAMED_ROUTES) or {}
+        local res = {} ---@type string[]
+        for name, _ in pairs(routes) do
+            if name == editName then
+                name = name .. " (editing)"
+            end
+            table.insert(res, name)
+        end
+
+        table.sort(res)
+
+        return res
+    end
+
+    ---@param page integer
+    ---@param perPage integer
+    ---@return string[]
+    function s.GetRoutePage(page, perPage)
+        return pagination.Paginate(s.GetRouteNames(), page, perPage)
+    end
+
+    ---@param perPage integer
+    ---@return integer
+    function s.GetPageCount(perPage)
+        return pagination.GetPageCount(s.GetRouteNames(), perPage)
+    end
+
+    ---@param page integer
+    ---@param perPage integer
+    ---@return NamedWaypoint[]
+    function s.GetWaypointPage(page, perPage)
+        return pagination.Paginate(s.GetWaypoints(), page, perPage)
+    end
+
+    ---@param perPage integer
+    ---@return integer
+    function s.GetWaypointPages(perPage)
+        return pagination.GetPageCount(s.GetWaypoints(), perPage)
+    end
+
+    ---Returns the number of routes
+    ---@return integer
+    function s.Count()
+        return TableLen(s.GetRouteNames())
+    end
+
+    ---Indicates if the route exists
+    ---@param name string
+    ---@return boolean
+    function s.routeExists(name)
+        local routes = db.Get(RouteController.NAMED_ROUTES) or {}
+        return routes[name] ~= nil
+    end
+
+    ---Loads a named route
+    ---@param name string The name of the route to load
+    ---@return Route|nil
+    function s.loadRoute(name)
+        local routes = db.Get(RouteController.NAMED_ROUTES) or {}
+        local data = routes[name] ---@type RouteData
+
+        if data == nil then
+            log:Error("No route by name '", name, "' found.")
+            return nil
+        end
+
+        local route = Route.New()
+
+        -- For backwards compatibility, check if we have points as a sub property or not.
+        -- This can be removed once all the development constructs have had their routes resaved.
+        if not data.points then
+            log:Warning("Route is in an old format, please re-save it!")
+            data.points = data
+        end
+
+        for _, point in ipairs(data.points) do
+            local p = Point.LoadFromPOD(point)
+
+            if p.HasWaypointRef() then
+                local wpName = p.WaypointRef()
+                log:Debug("Loading waypoint reference '", wpName, "'")
+                local wp = s.LoadWaypoint(wpName)
+                if wp == nil then
+                    log:Error("The referenced waypoint '", wpName, "' in route '", name, "' was not found")
+                    return nil
+                end
+
+                -- Replace the point
+                p = Point.New(wp.Pos(), wpName, p.Options())
+            end
+
+            route.AddPoint(p)
+        end
+
+        log:Info("Route '", name, "' loaded")
+
+        return route
+    end
+
+    ---Loads a named route and makes it available for editing
+    ---@param name string The name of the route to load
+    ---@return Route|nil
+    function s.EditRoute(name)
+        edit = s.loadRoute(name)
+
+        if edit == nil then return end
+        editName = name
+
+        return edit
+    end
+
+    ---Deletes the named route
+    ---@param name string
+    function s.DeleteRoute(name)
+        local routes = db.Get(RouteController.NAMED_ROUTES) or {}
+        local route = routes[name]
+
+        if route == nil then
+            log:Error("No route by name '", name, "' found.")
+            return
+        end
+
+        routes[name] = nil
+        db.Put(RouteController.NAMED_ROUTES, routes)
+        log:Info("Route '", name, "' deleted")
+
+        if name == editName then
+            edit = nil
+            editName = nil
+            log:Info("No route is currently being edited")
+        end
+    end
+
+    ---Store the route under the given name
+    ---@param name string The name to store the route as
+    ---@param route Route The route to store
+    ---@return boolean
+    function s.StoreRoute(name, route)
+        if not edit then
+            log:Error("Cannot save, no route currently being edited")
+            return false
+        end
+
+        local routes = db.Get(RouteController.NAMED_ROUTES) or {}
+        local data = { points = {} } ---@type RouteData
+
+        for _, p in ipairs(route.Points()) do
+            table.insert(data.points, p.Persist())
+        end
+
+        routes[name] = data
+        db.Put(RouteController.NAMED_ROUTES, routes)
+        log:Info("Route '", name, "' saved.")
+        return true
+    end
+
+    ---Stores a waypoint under the given name
+    ---@param name string The name of the waypoint
+    ---@param pos string A ::pos string
+    ---@return boolean
+    function s.StoreWaypoint(name, pos)
+        local p = universe.ParsePosition(pos)
+        if p == nil then return false end
+        if name == nil or string.len(name) == 0 then
+            log:Error("No name provided")
+            return false
+        end
+
+        local waypoints = db.Get(RouteController.NAMED_POINTS) or {}
+        waypoints[name] = Point.New(pos).Persist()
+
+        db.Put(RouteController.NAMED_POINTS, waypoints)
+        log:Info("Waypoint saved as '", name, "'")
+        return true
+    end
+
+    ---Gets the named waypoints
+    ---@return WaypointMap
+    local function getNamedPoints()
+        local w = db.Get(RouteController.NAMED_POINTS) or {}
+        ---@cast w WaypointMap
+        return w
+    end
+
+    ---Returns a list of all waypoints
+    ---@return NamedWaypoint[]
+    function s.GetWaypoints()
+        local namedPositions = getNamedPoints()
+
+        local names = {}
+
+        -- Create a list of the names
+        for name, _ in pairs(namedPositions) do
+            table.insert(names, name)
+        end
+
+        table.sort(names)
+
+        local res = {} ---@type NamedWaypoint[]
+        for _, name in pairs(names) do
+            table.insert(res, { name = name, point = s.LoadWaypoint(name, namedPositions) })
+        end
+
+        return res
+    end
+
+    ---Loads a waypoint by the given name
+    ---@param name string|nil Name of waypoint to load
+    ---@param waypoints? WaypointMap An optional table to load from
+    ---@return Point|nil
+    function s.LoadWaypoint(name, waypoints)
+        if not name then return nil end
+        waypoints = waypoints or getNamedPoints()
+        local pointData = waypoints[name]
+
+        if pointData == nil then
+            return nil
+        end
+
+        return Point.LoadFromPOD(pointData)
+    end
+
+    ---Deletes a waypoint
+    ---@param name string
+    function s.DeleteWaypoint(name)
+        local waypoints = getNamedPoints()
+        local found = waypoints[name] ~= nil
+        if found then
+            waypoints[name] = nil
+            db.Put(RouteController.NAMED_POINTS, waypoints)
+        else
+            log:Error("No waypoint by name '", name, "' found.")
+        end
+
+        return found
+    end
+
+    ---Returns the current route or nil if none is active
+    ---@return Route|nil
+    function s.CurrentRoute()
+        return current
+    end
+
+    ---Returns the route currently being edited or nil
+    ---@return Route|nil
+    function s.CurrentEdit()
+        return edit
+    end
+
+    ---Returns the name of the route currently being edited, or nil
+    ---@return string|nil
+    function s.CurrentEditName()
+        return editName
+    end
+
+    ---Activate the route by the given name
+    ---@param name string
+    ---@param order RouteOrder? The order the route shall be followed, default is FORWARD
+    ---@param startMargin number? If true, the route will be activated if within this distance.
+    ---@return boolean
+    function s.ActivateRoute(name, order, startMargin)
+        order = order or RouteOrder.FORWARD
+        startMargin = startMargin or 0
+
+        if not name or string.len(name) == 0 then
+            log:Error("No route name provided")
+            return false
+        end
+
+        if editName ~= nil and name == editName and edit ~= nil then
+            log:Info("Cannot activate route currently being edited, please save first.")
+            return false
+        end
+
+        local route = s.loadRoute(name)
+
+        if route == nil then
+            return false
+        elseif #route.Points() < 2 then
+            log:Error("Less than 2 points in route '", name, "'")
+            return false
+        else
+            log:Info("Route loaded: ", name)
+        end
+
+        if order == RouteOrder.REVERSED then
+            log:Info("Reversing route '", name, "'")
+            route.Reverse()
+        end
+
+        -- Find closest point within the route, or the first point, in the order the route is loaded
+        local points = route.Points()
+        local currentPos = Current()
+
+        local firstIx = 1
+        local nextIx = firstIx + 1
+
+        -- Start with the distance to the first point
+        local f = universe.ParsePosition(points[firstIx].Pos())
+
+        if not f then
+            log:Error("Route contains an invalid position string")
+            return false
+        end
+
+        local distance = (f.Coordinates() - currentPos):Len()
+
+        local closestIx = 0
+        local nearestOnRoute ---@type Vec3|nil
+
+        while nextIx <= #points do
+            f = universe.ParsePosition(points[firstIx].Pos())
+            local n = universe.ParsePosition(points[nextIx].Pos())
+
+            if not (f and n) then
+                log:Error("Route contains an invalid position string")
+                return false
+            end
+
+            local onRoute = calc.NearestOnLineBetweenPoints(f.Coordinates(), n.Coordinates(), currentPos)
+            local distanceToPoint = (onRoute - currentPos):Len()
+
+            if distanceToPoint < distance then
+                closestIx = firstIx
+                distance = distanceToPoint
+                nearestOnRoute = onRoute
+            end
+
+            firstIx = nextIx
+            nextIx = nextIx + 1
+        end
+
+        if nearestOnRoute then
+            log:Info("Found a point in the route that is closer than the first point, adjusting route.")
+            -- The closest point is somewhere on the route so remove points before.
+            for i = 1, closestIx, 1 do
+                table.remove(points, 1)
+            end
+
+            -- Add a new point at the nearest point, with the same lock direction as the next point
+            -- so we move with that direction to this point.
+            local p = Point.New(universe.CreatePos(nearestOnRoute).AsPosString())
+            local nextOpt = points[1].Options()
+            p.Options().Set(PointOptions.LOCK_DIRECTION, nextOpt.Get(PointOptions.LOCK_DIRECTION))
+            table.insert(points, 1, p)
+        end
+
+        -- Check we're close enough to the closest point, which is now the first one in the route.
+        local firstPos = universe.ParsePosition(points[1].Pos())
+        if not firstPos then return false end
+
+        distance = (firstPos.Coordinates() - currentPos):Len()
+        if startMargin > 0 and distance > startMargin then
+            log:Error(string.format(
+                "Currently %0.2fm from closest point in route. Please move within %0.2fm of %s and try again."
+                , distance, startMargin, firstPos.AsPosString()))
+            return false
+        end
+
+        current = route
+        activeRouteName = name
+
+        return true
+    end
+
+    ---Activate a temporary, empty, route
+    ---@return Route
+    function s.ActivateTempRoute()
+        current = Route.New()
+        activeRouteName = "Temporary"
+        return current
+    end
+
+    ---Creates a route
+    ---@param name string
+    ---@return Route|nil
+    function s.CreateRoute(name)
+        if name == nil or #name == 0 then
+            log:Error("No name provided for route")
+            return nil
+        end
+
+        if s.routeExists(name) then
+            log:Error("Route already exists")
+            return nil
+        end
+
+        edit = Route.New()
+        editName = name
+
+        log:Info("Route '", name, "' created (but not yet saved)")
+        return edit
+    end
+
+    ---Saves the currently edited route
+    ---@return boolean
+    function s.SaveRoute()
+        local res = false
+        if edit and editName ~= nil then
+            res = s.StoreRoute(editName, edit)
+            editName = nil
+            edit = nil
+            log:Info("Closed for editing.")
+        else
+            log:Error("No route currently opened for edit.")
+        end
+
+        return res
+    end
+
+    ---Discards and currently made changes and closes the edited route
+    function s.Discard()
+        if edit and editName ~= nil then
+            edit = nil
+            editName = nil
+            log:Info("All changes discarded.")
+        else
+            log:Error("No route currently opened for edit, nothing to discard.")
+        end
+    end
+
+    ---Reverses the route currently being edited
+    ---@return boolean
+    function s.ReverseRoute()
+        local res = false
+
+        if edit and editName ~= nil then
+            edit.Reverse()
+            res = true
+        else
+            log:Error("No route currently open for edit.")
+        end
+
+        return res
+    end
+
+    ---Returns the current name
+    ---@return string|nil
+    function s.ActiveRouteName()
+        return activeRouteName
+    end
+
+    ---Activates a route to hold position
+    ---@param pos Vec3?
+    ---@param holdDirection Vec3?
+    function s.ActivateHoldRoute(pos, holdDirection)
+        local route = s.ActivateTempRoute()
+        local p
+        if pos ~= nil and holdDirection ~= nil then
+            p = route.AddCoordinate(pos)
+            p.Options().Set(PointOptions.LOCK_DIRECTION, { holdDirection:Unpack() })
+        else
+            p = route.AddCurrentPos()
+            p.Options().Set(PointOptions.LOCK_DIRECTION, { Forward():Unpack() })
+        end
+    end
+
+    singleton = setmetatable(s, RouteController)
+    return singleton
+end
+
+return RouteController
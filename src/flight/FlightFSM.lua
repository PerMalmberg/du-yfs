--- conflicted
+++ resolved
@@ -1,285 +1,280 @@
-local brakes = require("flight/Brakes")()
-local vehicle = require("du-libs:abstraction/Vehicle")()
-local calc = require("du-libs:util/Calc")
-local ctrl = require("du-libs:abstraction/Library")():GetController()
-local Enum = require("du-libs:util/Enum")
-local visual = require("du-libs:debug/Visual")()
-local nullVec = require("cpml/vec3")()
-local sharedPanel = require("du-libs:panel/SharedPanel")()
-local log = require("du-libs:debug/Log")()
-local universe = require("du-libs:universe/Universe")()
-local EngineGroup = require("du-libs:abstraction/EngineGroup")
-local PID = require("cpml/pid")
-require("flight/state/Require")
-local CurrentPos = vehicle.position.Current
-local Velocity = vehicle.velocity.Movement
-
-local FlightMode = Enum {
-    "AXIS",
-    "FREE"
-}
-
-local longitudinal = "longitudinal"
-local vertical = "vertical"
-local lateral = "lateral"
-local airfoil = "airfoil"
-local thrustTag = "thrust"
-local Forward = vehicle.orientation.Forward
-local Right = vehicle.orientation.Right
-local AntiG = function()
-    return -universe:VerticalReferenceVector() * vehicle.world.G()
-end
-local NoAntiG = function()
-    return nullVec
-end
-
-local forwardGroup = {
-    thrust = { engines = EngineGroup(longitudinal),
-               prio1Tag = thrustTag,
-               prio2Tag = "",
-               prio3Tag = "",
-               antiG = NoAntiG
-    },
-    adjust = { engines = EngineGroup(airfoil, lateral, vertical),
-               prio1Tag = airfoil,
-               prio2Tag = lateral,
-               prio3Tag = vertical,
-               antiG = AntiG
-    }
-}
-
-local rightGroup = {
-    thrust = { engines = EngineGroup(lateral),
-               prio1Tag = thrustTag,
-               prio2Tag = "",
-               prio3Tag = "",
-               antiG = NoAntiG
-    },
-    adjust = { engines = EngineGroup(vertical, longitudinal),
-               prio1Tag = vertical,
-               prio2Tag = longitudinal,
-               prio3Tag = "",
-               antiG = AntiG
-    }
-}
-
-local upGroup = {
-    thrust = { engines = EngineGroup(vertical),
-               prio1Tag = vertical,
-               prio2Tag = "",
-               prio3Tag = "",
-               antiG = AntiG
-    },
-    adjust = { engines = EngineGroup(lateral, longitudinal),
-               prio1Tag = vertical,
-               prio2Tag = longitudinal,
-               prio3Tag = "",
-               antiG = NoAntiG
-    }
-}
-
-local fsm = {}
-fsm.__index = fsm
-
-local function new()
-    local instance = {
-        current = nil,
-        wStateName = sharedPanel:Get("FlightFSM"):CreateValue("State", ""),
-        wDeviation = sharedPanel:Get("FlightFSM"):CreateValue("Deviation", "m"),
-        wDevAcceleration = sharedPanel:Get("FlightFSM"):CreateValue("Dev. acc.", "m/s2"),
-        wAcceleration = sharedPanel:Get("FlightFSM"):CreateValue("Acceleration", "m/s2"),
-        nearestPoint = nil,
-        acceleration = nil,
-        adjustAcc = nullVec,
-        -- Use a low amortization to quickly stop adjusting
-        deviationPID = PID(0, 1, 5, 0.2),
-        mode = FlightMode.AXIS
-    }
-
-    setmetatable(instance, fsm)
-    instance:SetState(Idle(instance))
-    return instance
-end
-
-function fsm:GetEngines(moveDirection)
-    if moveDirection:dot(Forward()) >= 0.707 then
-        return forwardGroup
-    elseif moveDirection:dot(Right()) >= 0.707 then
-        return rightGroup
-    else
-        return upGroup
-    end
-end
-
-function fsm:CheckPathAlignment(currentPos, chaseData)
-    local res = true
-
-    if self.mode == FlightMode.AXIS then
-        local travelDir = Velocity():normalize_inplace()
-        local speed = Velocity():len()
-
-        local toRabbit = chaseData.rabbit - currentPos
-        local toNearest = chaseData.nearest - currentPos
-
-        local tolerance = 0.85
-        if speed > 1 then
-            res = travelDir:dot(toRabbit:normalize()) >= tolerance or travelDir:dot(toNearest:normalize()) >= tolerance
-        end
-    end
-
-    return res
-end
-
-function fsm:FsmFlush(next, previous)
-
-    local pos = CurrentPos()
-
-    local c = self.current
-    if c ~= nil then
-        local chaseData = self:NearestPointBetweenWaypoints(previous, next, pos, 6)
-
-        brakes:Set(false)
-
-        -- Are we moving in the desired direction?
-        if not self:CheckPathAlignment(pos, chaseData) then
-            self:SetState(CorrectDeviation(self))
-        end
-
-<<<<<<< HEAD
-        c:Flush(next, previous, chaseData)
-        self.acceleration = (self.acceleration or nullVec) + self:AdjustForDeviation(chaseData, pos, next.margin)
-=======
-        self.acceleration = nullVec
-        self.adjustAcc = nullVec
-
-        c:Flush(next, previous, chaseData)
-        self:AdjustForDeviation(chaseData, pos)
-
-        self:ApplyAcceleration(next:DirectionTo())
->>>>>>> 49092cf3
-
-        visual:DrawNumber(9, chaseData.rabbit)
-        visual:DrawNumber(8, chaseData.nearest)
-        visual:DrawNumber(0, pos + self.acceleration:normalize() * 8)
-    else
-        self:ApplyAcceleration(nullVec)
-    end
-
-end
-
-function fsm:AdjustForDeviation(chaseData, currentPos)
-    -- Add counter to deviation from optimal path
-    local nearDeviation = chaseData.nearest - currentPos
-    local len = nearDeviation:len()
-    self.deviationPID:inject(len)
-    self.wDeviation:Set(calc.Round(len, 4))
-
-    local maxDeviationAcc = 5
-
-    local devAcc = vehicle.acceleration.Movement():dot(nearDeviation)
-    self.wDevAcceleration:Set(calc.Round(devAcc, 2))
-
-    self.adjustAcc = nearDeviation:normalize() * utils.clamp(self.deviationPID:get(), 0.0, maxDeviationAcc)
-end
-
-function fsm:ApplyAcceleration(moveDirection)
-    if self.acceleration ~= nil then
-        local groups = self:GetEngines(moveDirection)
-        local t = groups.thrust
-        local a = groups.adjust
-        local thrustAcc = (self.acceleration or nullVec) + t.antiG()
-        local adjustAcc = (self.adjustAcc or nullVec) + a.antiG()
-
-        ctrl.setEngineCommand(t.engines:Intersection(), { thrustAcc:unpack() }, { 0, 0, 0 }, 0, 0, t.prio1Tag, t.prio2Tag, t.prio3Tag, 0.001)
-        if adjustAcc:len2() == 0 then
-            ctrl.setEngineThrust(a.engines:Union(), 1000)
-        else
-            ctrl.setEngineCommand(a.engines:Union(), { adjustAcc:unpack() }, { 0, 0, 0 }, 0, 0, a.prio1Tag, a.prio2Tag, a.prio3Tag, 0.001)
-        end
-    else
-        ctrl.setEngineCommand("all", { 0, 0, 0 }, { 0, 0, 0 }, 0, 0, "", "", "", 0.001)
-    end
-end
-
-function fsm:Update()
-    local c = self.current
-    if c ~= nil then
-        self.wAcceleration:Set(calc.Round(Velocity():len(), 2))
-        c:Update()
-    end
-end
-
-function fsm:WaypointReached(isLastWaypoint, next, previous)
-    if self.current ~= nil then
-        self.current:WaypointReached(isLastWaypoint, next, previous)
-    end
-end
-
-function fsm:SetState(state)
-    if self.current ~= nil then
-        self.current:Leave()
-    end
-
-    if state == nil then
-        self.wStateName:Set("No state!")
-    else
-        self.wStateName:Set(state:Name())
-        state:Enter()
-    end
-
-    self.current = state
-end
-
-function fsm:SetFreeMode()
-    self.mode = FlightMode.FREE
-    log:Info("Free mode")
-end
-
-function fsm:SetAxisMode()
-    self.mode = FlightMode.AXIS
-    log:Info("Axis mode")
-end
-
-function fsm:DisableThrust()
-    self.acceleration = nil
-    self.adjustAcc = nil
-end
-
-function fsm:Thrust(acceleration, adjustAcc)
-    self.acceleration = acceleration or nullVec
-    self.adjustAcc = adjustAcc or nullVec
-end
-
-function fsm:NullThrust()
-    self.acceleration = nullVec
-    self.adjustAcc = nullVec
-end
-
-function fsm:NearestPointBetweenWaypoints(wpStart, wpEnd, currentPos, ahead)
-    local totalDiff = wpEnd.destination - wpStart.destination
-    local dir = totalDiff:normalize()
-    local nearestPoint = calc.NearestPointOnLine(wpStart.destination, dir, currentPos)
-
-    ahead = (ahead or 0)
-    local point = nearestPoint + dir * ahead
-    local remaining = wpEnd.destination - point
-
-    -- Is the point past the end (remaining points back towards start or we're very close to the destination)?
-    if remaining:normalize():dot(dir) < 1 or remaining:len() < 0.01 then
-        return { rabbit = wpEnd.destination, nearest = nearestPoint }
-    else
-        return { rabbit = point, nearest = nearestPoint }
-    end
-end
-
--- The module
-return setmetatable(
-        {
-            new = new
-        },
-        {
-            __call = function(_, ...)
-                return new()
-            end
-        }
+local brakes = require("flight/Brakes")()
+local vehicle = require("du-libs:abstraction/Vehicle")()
+local calc = require("du-libs:util/Calc")
+local ctrl = require("du-libs:abstraction/Library")():GetController()
+local Enum = require("du-libs:util/Enum")
+local visual = require("du-libs:debug/Visual")()
+local nullVec = require("cpml/vec3")()
+local sharedPanel = require("du-libs:panel/SharedPanel")()
+local log = require("du-libs:debug/Log")()
+local universe = require("du-libs:universe/Universe")()
+local EngineGroup = require("du-libs:abstraction/EngineGroup")
+local PID = require("cpml/pid")
+require("flight/state/Require")
+local CurrentPos = vehicle.position.Current
+local Velocity = vehicle.velocity.Movement
+
+local FlightMode = Enum {
+    "AXIS",
+    "FREE"
+}
+
+local longitudinal = "longitudinal"
+local vertical = "vertical"
+local lateral = "lateral"
+local airfoil = "airfoil"
+local thrustTag = "thrust"
+local Forward = vehicle.orientation.Forward
+local Right = vehicle.orientation.Right
+local AntiG = function()
+    return -universe:VerticalReferenceVector() * vehicle.world.G()
+end
+local NoAntiG = function()
+    return nullVec
+end
+
+local forwardGroup = {
+    thrust = { engines = EngineGroup(longitudinal),
+               prio1Tag = thrustTag,
+               prio2Tag = "",
+               prio3Tag = "",
+               antiG = NoAntiG
+    },
+    adjust = { engines = EngineGroup(airfoil, lateral, vertical),
+               prio1Tag = airfoil,
+               prio2Tag = lateral,
+               prio3Tag = vertical,
+               antiG = AntiG
+    }
+}
+
+local rightGroup = {
+    thrust = { engines = EngineGroup(lateral),
+               prio1Tag = thrustTag,
+               prio2Tag = "",
+               prio3Tag = "",
+               antiG = NoAntiG
+    },
+    adjust = { engines = EngineGroup(vertical, longitudinal),
+               prio1Tag = vertical,
+               prio2Tag = longitudinal,
+               prio3Tag = "",
+               antiG = AntiG
+    }
+}
+
+local upGroup = {
+    thrust = { engines = EngineGroup(vertical),
+               prio1Tag = vertical,
+               prio2Tag = "",
+               prio3Tag = "",
+               antiG = AntiG
+    },
+    adjust = { engines = EngineGroup(lateral, longitudinal),
+               prio1Tag = vertical,
+               prio2Tag = longitudinal,
+               prio3Tag = "",
+               antiG = NoAntiG
+    }
+}
+
+local fsm = {}
+fsm.__index = fsm
+
+local function new()
+    local instance = {
+        current = nil,
+        wStateName = sharedPanel:Get("FlightFSM"):CreateValue("State", ""),
+        wDeviation = sharedPanel:Get("FlightFSM"):CreateValue("Deviation", "m"),
+        wDevAcceleration = sharedPanel:Get("FlightFSM"):CreateValue("Dev. acc.", "m/s2"),
+        wAcceleration = sharedPanel:Get("FlightFSM"):CreateValue("Acceleration", "m/s2"),
+        nearestPoint = nil,
+        acceleration = nil,
+        adjustAcc = nullVec,
+        -- Use a low amortization to quickly stop adjusting
+        deviationPID = PID(0, 1, 5, 0.2),
+        mode = FlightMode.AXIS
+    }
+
+    setmetatable(instance, fsm)
+    instance:SetState(Idle(instance))
+    return instance
+end
+
+function fsm:GetEngines(moveDirection)
+    if moveDirection:dot(Forward()) >= 0.707 then
+        return forwardGroup
+    elseif moveDirection:dot(Right()) >= 0.707 then
+        return rightGroup
+    else
+        return upGroup
+    end
+end
+
+function fsm:CheckPathAlignment(currentPos, chaseData)
+    local res = true
+
+    if self.mode == FlightMode.AXIS then
+        local travelDir = Velocity():normalize_inplace()
+        local speed = Velocity():len()
+
+        local toRabbit = chaseData.rabbit - currentPos
+        local toNearest = chaseData.nearest - currentPos
+
+        local tolerance = 0.85
+        if speed > 1 then
+            res = travelDir:dot(toRabbit:normalize()) >= tolerance or travelDir:dot(toNearest:normalize()) >= tolerance
+        end
+    end
+
+    return res
+end
+
+function fsm:FsmFlush(next, previous)
+
+    local pos = CurrentPos()
+
+    local c = self.current
+    if c ~= nil then
+        local chaseData = self:NearestPointBetweenWaypoints(previous, next, pos, 6)
+
+        brakes:Set(false)
+
+        -- Are we moving in the desired direction?
+        if not self:CheckPathAlignment(pos, chaseData) then
+            self:SetState(CorrectDeviation(self))
+        end
+
+        self.acceleration = nullVec
+        self.adjustAcc = nullVec
+
+        c:Flush(next, previous, chaseData)
+        self:AdjustForDeviation(chaseData, pos)
+
+        self:ApplyAcceleration(next:DirectionTo())
+
+        visual:DrawNumber(9, chaseData.rabbit)
+        visual:DrawNumber(8, chaseData.nearest)
+        visual:DrawNumber(0, pos + self.acceleration:normalize() * 8)
+    else
+        self:ApplyAcceleration(nullVec)
+    end
+
+end
+
+function fsm:AdjustForDeviation(chaseData, currentPos)
+    -- Add counter to deviation from optimal path
+    local nearDeviation = chaseData.nearest - currentPos
+    local len = nearDeviation:len()
+    self.deviationPID:inject(len)
+    self.wDeviation:Set(calc.Round(len, 4))
+
+    local maxDeviationAcc = 5
+
+    local devAcc = vehicle.acceleration.Movement():dot(nearDeviation)
+    self.wDevAcceleration:Set(calc.Round(devAcc, 2))
+
+    self.adjustAcc = nearDeviation:normalize() * utils.clamp(self.deviationPID:get(), 0.0, maxDeviationAcc)
+end
+
+function fsm:ApplyAcceleration(moveDirection)
+    if self.acceleration ~= nil then
+        local groups = self:GetEngines(moveDirection)
+        local t = groups.thrust
+        local a = groups.adjust
+        local thrustAcc = (self.acceleration or nullVec) + t.antiG()
+        local adjustAcc = (self.adjustAcc or nullVec) + a.antiG()
+
+        ctrl.setEngineCommand(t.engines:Intersection(), { thrustAcc:unpack() }, { 0, 0, 0 }, 0, 0, t.prio1Tag, t.prio2Tag, t.prio3Tag, 0.001)
+        if adjustAcc:len2() == 0 then
+            ctrl.setEngineThrust(a.engines:Union(), 1000)
+        else
+            ctrl.setEngineCommand(a.engines:Union(), { adjustAcc:unpack() }, { 0, 0, 0 }, 0, 0, a.prio1Tag, a.prio2Tag, a.prio3Tag, 0.001)
+        end
+    else
+        ctrl.setEngineCommand("all", { 0, 0, 0 }, { 0, 0, 0 }, 0, 0, "", "", "", 0.001)
+    end
+end
+
+function fsm:Update()
+    local c = self.current
+    if c ~= nil then
+        self.wAcceleration:Set(calc.Round(Velocity():len(), 2))
+        c:Update()
+    end
+end
+
+function fsm:WaypointReached(isLastWaypoint, next, previous)
+    if self.current ~= nil then
+        self.current:WaypointReached(isLastWaypoint, next, previous)
+    end
+end
+
+function fsm:SetState(state)
+    if self.current ~= nil then
+        self.current:Leave()
+    end
+
+    if state == nil then
+        self.wStateName:Set("No state!")
+    else
+        self.wStateName:Set(state:Name())
+        state:Enter()
+    end
+
+    self.current = state
+end
+
+function fsm:SetFreeMode()
+    self.mode = FlightMode.FREE
+    log:Info("Free mode")
+end
+
+function fsm:SetAxisMode()
+    self.mode = FlightMode.AXIS
+    log:Info("Axis mode")
+end
+
+function fsm:DisableThrust()
+    self.acceleration = nil
+    self.adjustAcc = nil
+end
+
+function fsm:Thrust(acceleration, adjustAcc)
+    self.acceleration = acceleration or nullVec
+    self.adjustAcc = adjustAcc or nullVec
+end
+
+function fsm:NullThrust()
+    self.acceleration = nullVec
+    self.adjustAcc = nullVec
+end
+
+function fsm:NearestPointBetweenWaypoints(wpStart, wpEnd, currentPos, ahead)
+    local totalDiff = wpEnd.destination - wpStart.destination
+    local dir = totalDiff:normalize()
+    local nearestPoint = calc.NearestPointOnLine(wpStart.destination, dir, currentPos)
+
+    ahead = (ahead or 0)
+    local point = nearestPoint + dir * ahead
+    local remaining = wpEnd.destination - point
+
+    -- Is the point past the end (remaining points back towards start or we're very close to the destination)?
+    if remaining:normalize():dot(dir) < 1 or remaining:len() < 0.01 then
+        return { rabbit = wpEnd.destination, nearest = nearestPoint }
+    else
+        return { rabbit = point, nearest = nearestPoint }
+    end
+end
+
+-- The module
+return setmetatable(
+        {
+            new = new
+        },
+        {
+            __call = function(_, ...)
+                return new()
+            end
+        }
 )